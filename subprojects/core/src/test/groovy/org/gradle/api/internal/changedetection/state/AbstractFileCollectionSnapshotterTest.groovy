--- conflicted
+++ resolved
@@ -34,19 +34,10 @@
 
 class AbstractFileCollectionSnapshotterTest extends Specification {
     def stringInterner = new StringInterner()
-<<<<<<< HEAD
     def snapshotter = new AbstractSingleHasherFileCollectionSnapshotter(new DefaultFileHasher(), stringInterner, TestFiles.fileSystem(), TestFiles.directoryFileTreeFactory()) {
-=======
     def fileSystemMirror = Stub(FileSystemMirror) {
         getFile(_) >> null
         getDirectoryTree(_) >> null
-    }
-    def snapshotter = new AbstractFileCollectionSnapshotter(new DefaultFileHasher(), stringInterner, TestFiles.fileSystem(), TestFiles.directoryFileTreeFactory(), fileSystemMirror) {
->>>>>>> 93119db0
-        @Override
-        Class<? extends FileCollectionSnapshotter> getRegisteredType() {
-            FileCollectionSnapshotter
-        }
     }
     def listener = Mock(ChangeListener)
     def current = Mock(TaskExecution)
@@ -305,39 +296,6 @@
         0 * listener._
     }
 
-<<<<<<< HEAD
-    def "caches file type in memory until notified of potential changes"() {
-        def dir = tmpDir.createDir('dir')
-        def file = tmpDir.createFile('file')
-        def missing = tmpDir.file('missing')
-
-        given:
-        def snapshot = snapshotter.snapshot(files(dir, file, missing), UNORDERED, ABSOLUTE, current)
-
-        when:
-        dir.deleteDir().createFile()
-        missing.createFile()
-
-        def snapshot2 = snapshotter.snapshot(files(dir, file, missing), UNORDERED, ABSOLUTE, current)
-        changes(snapshot2, snapshot, listener)
-
-        then:
-        0 * listener._
-
-        when:
-        snapshotter.beforeTaskOutputsGenerated()
-
-        def snapshot3 = snapshotter.snapshot(files(dir, file, missing), UNORDERED, ABSOLUTE, current)
-        changes(snapshot3, snapshot, listener)
-
-        then:
-        1 * listener.changed(dir.absolutePath)
-        1 * listener.changed(missing.absolutePath)
-        0 * listener._
-    }
-
-=======
->>>>>>> 93119db0
     private static void changes(FileCollectionSnapshot newSnapshot, FileCollectionSnapshot oldSnapshot, ChangeListener<String> listener) {
         newSnapshot.iterateContentChangesSince(oldSnapshot, "TYPE").each { FileChange change ->
             switch (change.type) {
